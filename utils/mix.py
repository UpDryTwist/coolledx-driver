--- conflicted
+++ resolved
@@ -39,13 +39,8 @@
 if len(sys.argv) > 2:
     j = True
     oidx = 2
-<<<<<<< HEAD
-    for lx in sys.argv[2]:
-        if "rgbymcwk".find(lx) < 0:
-=======
     for color_char in sys.argv[2]:
         if "rgbymcwk".find(color_char) < 0:
->>>>>>> abc1f3a5
             j = False
             break
     if j:
